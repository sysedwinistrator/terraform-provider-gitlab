--- conflicted
+++ resolved
@@ -43,17 +43,13 @@
           <li<%= sidebar_current("docs-gitlab-resource-label") %>>
             <a href="/docs/providers/gitlab/r/label.html">gitlab_label</a>
           </li>
-<<<<<<< HEAD
           <li<%= sidebar_current("docs-gitlab-resource-pipeline-trigger") %>>
           <a href="/docs/providers/gitlab/r/pipeline_trigger.html">gitlab_pipeline_trigger</a>
-        </li>
+          </li>
           <li<%= sidebar_current("docs-gitlab-resource-project-hook") %>>
             <a href="/docs/providers/gitlab/r/project_hook.html">gitlab_project_hook</a>
           </li>
-          <li<%= sidebar_current("docs-gitlab-resource-project-x") %>>
-=======
           <li<%= sidebar_current("docs-gitlab-resource-project") %>>
->>>>>>> be4666c6
             <a href="/docs/providers/gitlab/r/project.html">gitlab_project</a>
           </li>
           <li<%= sidebar_current("docs-gitlab-resource-project_hook") %>>
